# Copyright (C) 2015-2016 Regents of the University of California
#
# Licensed under the Apache License, Version 2.0 (the "License");
# you may not use this file except in compliance with the License.
# You may obtain a copy of the License at
#
#     http://www.apache.org/licenses/LICENSE-2.0
#
# Unless required by applicable law or agreed to in writing, software
# distributed under the License is distributed on an "AS IS" BASIS,
# WITHOUT WARRANTIES OR CONDITIONS OF ANY KIND, either express or implied.
# See the License for the specific language governing permissions and
#

from registry import batchSystemFactoryFor, defaultBatchSystem, uniqueNames


def _parasolOptions(addOptionFn):
    addOptionFn("--parasolCommand", dest="parasolCommand", default=None,
                      help="The name or path of the parasol program. Will be looked up on PATH "
                           "unless it starts with a slashdefault=%s" % 'parasol')
    addOptionFn("--parasolMaxBatches", dest="parasolMaxBatches", default=None,
                help="Maximum number of job batches the Parasol batch is allowed to create. One "
                     "batch is created for jobs with a a unique set of resource requirements. "
                     "default=%i" % 1000)


def _singleMachineOptions(addOptionFn):
    addOptionFn("--scale", dest="scale", default=None,
                help=("A scaling factor to change the value of all submitted tasks's submitted cores. "
                      "Used in singleMachine batch system. default=%s" % 1))
    addOptionFn("--linkImports", dest="linkImports", default=False, action='store_true',
                help=("When using Toil's importFile function for staging, input files are copied to the job store. "
                      "Specifying this option saves space by hard-linking imported files. As long as caching is "
                      "enabled Toil will protect the file automatically by changing the permissions to read-only."))


def _mesosOptions(addOptionFn):
    addOptionFn("--mesosMaster", dest="mesosMasterAddress", default=None,
                help=("The host and port of the Mesos master separated by colon. default=%s" % 'localhost:5050'))

# Built in batch systems that have options
_OPTIONS = [
    _parasolOptions,
    _singleMachineOptions,
    _mesosOptions
    ]

_options = list(_OPTIONS)


def addOptionsDefinition(optionsDefinition):
    _options.append(optionsDefinition)


def setOptions(config, setOption):
    batchSystem = config.batchSystem

    factory = batchSystemFactoryFor(batchSystem)
    batchSystem = factory()

    batchSystem.setOptions(setOption)


def addOptions(addOptionFn):
    addOptionFn("--batchSystem", dest="batchSystem", default=defaultBatchSystem(),
<<<<<<< HEAD
              help=("The type of batch system to run the job(s) with, currently can be one "
                    "of %s. default=%s" % (', '.join(uniqueNames()), defaultBatchSystem())))
=======
                help=("The type of batch system to run the job(s) with, currently can be one "
                      "of %s'. default=%s" % (', '.join(uniqueNames()), defaultBatchSystem())))
>>>>>>> f236c2ae
    addOptionFn("--disableHotDeployment", dest="disableHotDeployment", action='store_true', default=None,
                help=("Should hot-deployment of the user script be deactivated? If True, the user "
                      "script/package should be present at the same location on all workers. "
                      "default=false"))

    for o in _options:
        o(addOptionFn)

def setDefaultOptions(config):
    """
    Set default options for builtin batch systems. This is required if a Config
    object is not constructed from an Options object.
    """
    config.batchSystem = "singleMachine"
    config.disableHotDeployment = False
    config.environment = {}

    # single machine
    config.scale = 1
    config.linkImports = False

    # mesos
    config.mesosMasterAddress = 'localhost:5050'

    # parasol
    config.parasolCommand = 'parasol'
    config.parasolMaxBatches = 10000<|MERGE_RESOLUTION|>--- conflicted
+++ resolved
@@ -64,13 +64,8 @@
 
 def addOptions(addOptionFn):
     addOptionFn("--batchSystem", dest="batchSystem", default=defaultBatchSystem(),
-<<<<<<< HEAD
-              help=("The type of batch system to run the job(s) with, currently can be one "
-                    "of %s. default=%s" % (', '.join(uniqueNames()), defaultBatchSystem())))
-=======
                 help=("The type of batch system to run the job(s) with, currently can be one "
                       "of %s'. default=%s" % (', '.join(uniqueNames()), defaultBatchSystem())))
->>>>>>> f236c2ae
     addOptionFn("--disableHotDeployment", dest="disableHotDeployment", action='store_true', default=None,
                 help=("Should hot-deployment of the user script be deactivated? If True, the user "
                       "script/package should be present at the same location on all workers. "
